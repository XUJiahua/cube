--- conflicted
+++ resolved
@@ -1,9 +1,5 @@
-<<<<<<< HEAD
 import { MAX_SOURCE_ROW_LIMIT } from '@cubejs-backend/shared';
-
-=======
 import { parseSqlInterval } from '@cubejs-backend/shared';
->>>>>>> 56b5c9bf
 import { BaseQuery } from './BaseQuery';
 import { BaseFilter } from './BaseFilter';
 import { UserError } from '../compiler/UserError';
